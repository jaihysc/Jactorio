--- conflicted
+++ resolved
@@ -71,15 +71,8 @@
 
 		// ======================================================================
 
-<<<<<<< HEAD
-		Sprite::SetT OnRGetSet(Orientation orientation,
-		                       game::WorldData& world_data,
-		                       const WorldCoord& world_coords) const override;
-
-=======
 		J_NODISCARD Sprite::SetT OnRGetSpriteSet(Orientation orientation, game::WorldData& world_data,
-		                                         const game::WorldData::WorldPair& world_coords) const override;
->>>>>>> 8a67f6f6
+		                                         const WorldCoord& world_coords) const override;
 
 		///
 		/// \param orientation Points towards dropoff
