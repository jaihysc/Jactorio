// This file is subject to the terms and conditions defined in 'LICENSE' in the source code package

#ifndef JACTORIO_INCLUDE_DATA_PROTOTYPE_ENTITY_TRANSPORT_TRANSPORT_LINE_H
#define JACTORIO_INCLUDE_DATA_PROTOTYPE_ENTITY_TRANSPORT_TRANSPORT_LINE_H
#pragma once

#include <memory>

#include "core/data_type.h"
#include "data/prototype/entity/health_entity.h"
#include "game/logic/transport_line_controller.h"
#include "game/logic/transport_segment.h"
#include "renderer/rendering/renderer.h"

namespace jactorio::data
{
	///
	/// \brief TransportLineData with a segment index of 0 manages a segment and will delete it when it is deleted
	struct TransportLineData : HealthEntityData
	{
		explicit TransportLineData(std::shared_ptr<game::TransportSegment> line_segment)
			: lineSegment(std::move(line_segment)) {
		}

		TransportLineData(const TransportLineData& other)     = delete;
		TransportLineData(TransportLineData&& other) noexcept = delete;

		///
		/// <Entry direction>_<Exit direction>
		enum class LineOrientation
		{
			// Following the layout of the sprite
			up_left = 10,
			up = 2,
			up_right = 8,

			right_up = 6,
			right = 0,
			right_down = 11,

			down_right = 5,
			down = 3,
			down_left = 7,

			left_down = 9,
			left = 1,
			left_up = 4,
		};

		/// The logic chunk line_segment associated
		std::shared_ptr<game::TransportSegment> lineSegment;

		/// The distance to the head of the transport line
		/// \remark For rendering purposes, the length should never exceed ~2 chunks at most
		uint8_t lineSegmentIndex = 0;

		LineOrientation orientation = LineOrientation::up;

		//

		///
		/// \brief Updates orientation and member set for rendering 
		void SetOrientation(LineOrientation orientation) {
			this->orientation = orientation;
			this->set         = static_cast<uint16_t>(orientation);
		}

		///
		/// \brief Converts lineOrientation to placementOrientation
		static Orientation ToOrientation(LineOrientation line_orientation);

		void OnDrawUniqueData(renderer::RendererLayer& layer, const SpriteUvCoordsT& uv_coords,
		                      float x_offset, float y_offset) const override;
	};


	///
	/// \brief Abstract class for all everything which moves items (belts, underground belts, splitters)
	class TransportLine : public HealthEntity
	{
	protected:
		TransportLine() = default;

	public:
		///
		/// \brief Number of tiles traveled by each item on the belt per tick
		/// \remark For Python API use only
		PYTHON_PROP_I(TransportLine, double, speedFloat, 0.01f);

		/// Number of tiles traveled by each item on the belt per tick
		game::TransportLineOffset speed;


		// ======================================================================
		// Data access

		///
		/// \brief Attempts to retrieve transport line data at world coordinates on tile
		/// \return pointer to data or nullptr if non existent
		J_NODISCARD static TransportLineData* GetLineData(const game::WorldData& world_data,
		                                                  WorldCoordAxis world_x,
		                                                  WorldCoordAxis world_y);

		static TransportLineData::LineOrientation GetLineOrientation(Orientation orientation,
		                                                             TransportLineData* up,
		                                                             TransportLineData* right,
		                                                             TransportLineData* down,
		                                                             TransportLineData* left);

		///
		/// \brief Gets transport segment at world coords
		/// \return nullptr if no segment exists
		static std::shared_ptr<game::TransportSegment>* GetTransportSegment(game::WorldData& world_data,
		                                                                    WorldCoordAxis world_x,
		                                                                    WorldCoordAxis world_y);

		// ======================================================================
		// Game events

		J_NODISCARD Sprite::SetT OnRGetSpriteSet(Orientation orientation, game::WorldData& world_data,
		                                         const game::WorldData::WorldPair& world_coords) const override;

		J_NODISCARD Sprite::FrameT OnRGetSpriteFrame(const UniqueDataBase& unique_data, GameTickT game_tick) const override;

		void OnBuild(game::WorldData& world_data,
		             game::LogicData& logic_data,
		             const WorldCoord& world_coords,
		             game::ChunkTileLayer& tile_layer, Orientation orientation) const override;

		void OnNeighborUpdate(game::WorldData& world_data,
		                      game::LogicData& logic_data,
		                      const WorldCoord& emit_world_coords,
		                      const WorldCoord& receive_world_coords,
		                      Orientation emit_orientation) const override;

		void OnRemove(game::WorldData& world_data,
		              game::LogicData& logic_data,
		              const WorldCoord& world_coords, game::ChunkTileLayer& tile_layer) const override;


<<<<<<< HEAD
		Sprite::SetT OnRGetSet(Orientation orientation,
		                       game::WorldData& world_data,
		                       const WorldCoord& world_coords) const override;

		std::pair<Sprite*, Sprite::FrameT> OnRGetSprite(const UniqueDataBase* unique_data,
		                                                GameTickT game_tick) const override;;

=======
>>>>>>> 8a67f6f6
		// ======================================================================
		// Data events
		void PostLoad() override {
			// Convert floating point speed to fixed precision decimal speed
			speed = game::TransportLineOffset(speedFloat);
		}

		void PostLoadValidate(const PrototypeManager& data_manager) const override {
			J_DATA_ASSERT(speedFloat >= 0.001, "Transport line speed below minimum 0.001");
			// Cannot exceed item_width because of limitations in the logic
			J_DATA_ASSERT(speedFloat < 0.25, "Transport line speed equal or above maximum of 0.25");
		}

		void ValidatedPostLoad() override {
			sprite->DefaultSpriteGroup({Sprite::SpriteGroup::terrain});
		}
	};
}

#endif //JACTORIO_INCLUDE_DATA_PROTOTYPE_ENTITY_TRANSPORT_TRANSPORT_LINE_H<|MERGE_RESOLUTION|>--- conflicted
+++ resolved
@@ -118,7 +118,7 @@
 		// Game events
 
 		J_NODISCARD Sprite::SetT OnRGetSpriteSet(Orientation orientation, game::WorldData& world_data,
-		                                         const game::WorldData::WorldPair& world_coords) const override;
+		                                         const WorldCoord& world_coords) const override;
 
 		J_NODISCARD Sprite::FrameT OnRGetSpriteFrame(const UniqueDataBase& unique_data, GameTickT game_tick) const override;
 
@@ -138,16 +138,6 @@
 		              const WorldCoord& world_coords, game::ChunkTileLayer& tile_layer) const override;
 
 
-<<<<<<< HEAD
-		Sprite::SetT OnRGetSet(Orientation orientation,
-		                       game::WorldData& world_data,
-		                       const WorldCoord& world_coords) const override;
-
-		std::pair<Sprite*, Sprite::FrameT> OnRGetSprite(const UniqueDataBase* unique_data,
-		                                                GameTickT game_tick) const override;;
-
-=======
->>>>>>> 8a67f6f6
 		// ======================================================================
 		// Data events
 		void PostLoad() override {
