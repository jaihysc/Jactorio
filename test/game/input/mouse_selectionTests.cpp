--- conflicted
+++ resolved
@@ -179,11 +179,6 @@
 		mutable bool getSpriteSetCalled = false;
 
 
-<<<<<<< HEAD
-		J_NODISCARD data::Sprite::SetT OnRGetSet(data::Orientation,
-		                                         WorldData&,
-		                                         const WorldCoord&) const override {
-=======
 		J_NODISCARD data::Sprite* OnRGetSprite(data::Sprite::SetT) const override {
 			getSpriteCalled = true;
 			return nullptr;
@@ -191,9 +186,8 @@
 
 		J_NODISCARD data::Sprite::SetT OnRGetSpriteSet(data::Orientation,
 		                                               WorldData&,
-		                                               const WorldData::WorldPair&) const override {
+		                                               const WorldCoord&) const override {
 			getSpriteSetCalled = true;
->>>>>>> 8a67f6f6
 			return 16;
 		}
 
