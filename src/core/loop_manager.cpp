#include <GLFW/glfw3.h>

#include "core/loop_manager.h"

#include <thread>

#include "core/logger.h"

namespace jactorio::core::loop_manager
{
	bool loop_terminate;
	std::thread loop_manager_thread;

	loop_run_callback render_callback;
	loop_run_callback logic_callback;
	// 2 callbacks indicate it is ready as both callbacks have been set
	unsigned short callbacks_count = 0;

	// Render
	unsigned short render_refresh_rate = 60;
	float render_update_interval = 1.f / static_cast<float>(render_refresh_rate);

	// Logic
	unsigned short logic_refresh_rate = 60;
	float logic_update_interval = 1.f / static_cast<float>(logic_refresh_rate);

	// Used for running the loops
	double render_last_time = 0;
	double logic_last_time = 0;

	bool render_loop_finished = false;
	bool logic_loop_finished = false;

	void loop_manager_loop() {
		log_message(logger::debug, "Loop Manager", "Loop manager initialized");

		while (!loop_terminate) {
			// Wait for both loops to be ready
			if (callbacks_count != 2)
				continue;

			const double time = glfwGetTime();

			if (time - render_last_time > render_update_interval) {
				render_last_time = time;

				if (!render_loop_finished)
					log_message(logger::warning, "Loop Manager", "Render loop missed tick");

				render_loop_finished = false;
				render_callback();
			}
			if (time - logic_last_time > logic_update_interval) {
				logic_last_time = time;

				if (!logic_loop_finished)
					log_message(logger::warning, "Loop Manager", "Logic loop missed tick");

				logic_loop_finished = false;
				logic_callback();
			}

		}
		log_message(logger::debug, "Loop Manager", "Loop manager terminated");
	}
}

// ###################################

void jactorio::core::loop_manager::set_render_refresh_rate(const unsigned short refresh_rate) {
	render_refresh_rate = refresh_rate;
	render_update_interval = 1.f / static_cast<float>(render_refresh_rate);
}

unsigned short jactorio::core::loop_manager::get_render_refresh_rate() {
	return render_refresh_rate;
}


void jactorio::core::loop_manager::set_logic_refresh_rate(const unsigned short refresh_rate) {
	logic_refresh_rate = refresh_rate;
	logic_update_interval = 1.f / static_cast<float>(logic_refresh_rate);
}

unsigned short jactorio::core::loop_manager::get_logic_refresh_rate() {
	return logic_refresh_rate;
}

// ###################################
// Loop manager

void jactorio::core::loop_manager::initialize_loop_manager() {
	loop_terminate = false;
	loop_manager_thread = std::thread(loop_manager_loop);
<<<<<<< HEAD

	// Wait until loop_ready is set to know the loop is ready
	log_message(logger::debug, "Loop Manager", "Waiting for loop manager to initialize...");
	while (true) {
		if (loop_ready)
			break;
	}

	log_message(logger::debug, "Loop Manager", "Loop manager initialized");
=======
>>>>>>> 25e6ca8f
}

void jactorio::core::loop_manager::terminate_loop_manager() {
	loop_terminate = true;
	loop_manager_thread.join();
}

bool jactorio::core::loop_manager::loop_manager_terminated() {
	return loop_terminate;
}


// ###################################
// Render
void jactorio::core::loop_manager::render_loop_ready(const loop_run_callback callback) {
	render_callback = callback;
	callbacks_count++;
}

void jactorio::core::loop_manager::render_loop_complete() {
	render_loop_finished = true;
}


// ###################################
// Logic
void jactorio::core::loop_manager::logic_loop_ready(const loop_run_callback callback) {
	logic_callback = callback;
	callbacks_count++;
}

void jactorio::core::loop_manager::logic_loop_complete() {
	logic_loop_finished = true;
}<|MERGE_RESOLUTION|>--- conflicted
+++ resolved
@@ -92,18 +92,6 @@
 void jactorio::core::loop_manager::initialize_loop_manager() {
 	loop_terminate = false;
 	loop_manager_thread = std::thread(loop_manager_loop);
-<<<<<<< HEAD
-
-	// Wait until loop_ready is set to know the loop is ready
-	log_message(logger::debug, "Loop Manager", "Waiting for loop manager to initialize...");
-	while (true) {
-		if (loop_ready)
-			break;
-	}
-
-	log_message(logger::debug, "Loop Manager", "Loop manager initialized");
-=======
->>>>>>> 25e6ca8f
 }
 
 void jactorio::core::loop_manager::terminate_loop_manager() {
